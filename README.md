--- conflicted
+++ resolved
@@ -60,12 +60,8 @@
 
 ## Requirements
 
-<<<<<<< HEAD
  * Linux/Mac
- * Python >= 3.7
-=======
  * Python >= 3.8
->>>>>>> bb6c38fb
  * Poetry >= 1.2
  * git
  * build-essential
