# -*- coding: utf-8 -*-
#
# Copyright (C) 2015-2020 Bitergia
#
# This program is free software; you can redistribute it and/or modify
# it under the terms of the GNU General Public License as published by
# the Free Software Foundation; either version 3 of the License, or
# (at your option) any later version.
#
# This program is distributed in the hope that it will be useful,
# but WITHOUT ANY WARRANTY; without even the implied warranty of
# MERCHANTABILITY or FITNESS FOR A PARTICULAR PURPOSE. See the
# GNU General Public License for more details.
#
# You should have received a copy of the GNU General Public License
# along with this program. If not, see <http://www.gnu.org/licenses/>.
#
# Authors:
#     Santiago Dueñas <sduenas@bitergia.com>
#     Valerio Cosentino <valcos@bitergia.com>
#     Jesus M. Gonzalez-Barahona <jgb@gsyc.es>
#     Harshal Mittal <harshalmittal4@gmail.com>
#

import json
import logging

from grimoirelab_toolkit.datetime import datetime_to_utc, datetime_utcnow
from grimoirelab_toolkit.uris import urijoin

from ...backend import (Backend,
                        BackendCommand,
                        BackendCommandArgumentParser)
from ...client import HttpClient
from ...errors import BaseError
from ...utils import DEFAULT_DATETIME

CATEGORY_MESSAGE = "message"

SLACK_URL = 'https://slack.com/'
MAX_ITEMS = 1000
FLOAT_FORMAT = '{:.6f}'

logger = logging.getLogger(__name__)


class Slack(Backend):
    """Slack backend.

    This class retrieves the messages sent to a Slack channel.
    To access the server an API token is required, which must
    have enough permissions to read from the given channel.

    The origin of the data will be set to the `SLACK_URL` plus the
    identifier of the channel; i.e 'https://slack.com/C01234ABC'.

    :param channel: identifier of the channel where data will be fetched
    :param api_token: token or key needed to use the API
    :param max_items: maximum number of message requested on the same query
    :param tag: label used to mark the data
    :param archive: archive to store/retrieve items
    :param ssl_verify: enable/disable SSL verification
    """
<<<<<<< HEAD
    version = '0.9.2'
=======
    version = '0.9.4'
>>>>>>> 8f61f29d

    CATEGORIES = [CATEGORY_MESSAGE]
    EXTRA_SEARCH_FIELDS = {
        'channel_name': ['channel_info', 'name'],
        'channel_id': ['channel_info', 'id']
    }

    def __init__(self, channel, api_token, max_items=MAX_ITEMS,
                 tag=None, archive=None, ssl_verify=True):
        origin = urijoin(SLACK_URL, channel)

        super().__init__(origin, tag=tag, archive=archive, ssl_verify=ssl_verify)
        self.channel = channel
        self.api_token = api_token
        self.max_items = max_items
        self.client = None

        self._users = {}

    def fetch(self, category=CATEGORY_MESSAGE, from_date=DEFAULT_DATETIME):
        """Fetch the messages from the channel.

        This method fetches the messages stored on the channel that were
        sent since the given date.

        :param category: the category of items to fetch
        :param from_date: obtain messages sent since this date

        :returns: a generator of messages
        """
        if not from_date:
            from_date = DEFAULT_DATETIME

        from_date = datetime_to_utc(from_date)
        latest = datetime_utcnow().timestamp()

        kwargs = {'from_date': from_date, 'latest': latest}
        items = super().fetch(category, **kwargs)

        return items

    def fetch_items(self, category, **kwargs):
        """Fetch the messages

        :param category: the category of items to fetch
        :param kwargs: backend arguments

        :returns: a generator of items
        """
        from_date = kwargs['from_date']
        latest = kwargs['latest']

        logger.info("Fetching messages of '%s' channel from %s",
                    self.channel, str(from_date))

        raw_info = self.client.channel_info(self.channel)

        channel_info = self.parse_channel_info(raw_info)

        if channel_info['is_archived']:
            channel_info['num_members'] = None
            logger.warning("channel_info.num_members is None for archived channels %s", self.channel)
        else:
            channel_info['num_members'] = self.client.conversation_members(self.channel)

        oldest = datetime_to_utc(from_date).timestamp()

        fetching = True
        nmsgs = 0

        while fetching:
            raw_history = self.client.history(self.channel,
                                              oldest=oldest, latest=latest)
            messages, fetching = self.parse_history(raw_history)

            for message in messages:
                # Fetch user data
                user_id = None
                if 'user' in message:
                    user_id = message['user']
                elif 'comment' in message:
                    user_id = message['comment']['user']

                if user_id:
                    message['user_data'] = self.__get_or_fetch_user(user_id)

                message['channel_info'] = channel_info
                yield message

                nmsgs += 1

                if fetching:
                    latest = float(message['ts'])

        logger.info("Fetch process completed: %s message fetched", nmsgs)

    @classmethod
    def has_archiving(cls):
        """Returns whether it supports archiving items on the fetch process.

        :returns: this backend supports items archive
        """
        return True

    @classmethod
    def has_resuming(cls):
        """Returns whether it supports to resume the fetch process.

        :returns: this backend does not support items resuming
        """
        return False

    @staticmethod
    def metadata_id(item):
        """Extracts the identifier from a Slack item.

        This identifier will be the mix of two fields because Slack
        messages does not have any unique identifier. In this case,
        'ts' and 'user' values (or 'bot_id' when the message is sent by a bot)
        are combined because there have been cases where two messages were sent
        by different users at the same time.

        In the case where neither the 'user' or 'bot_id' attributes are present
        (e.g, bot deleted), the fallback option is to generate the identifier
        using the 'ts' and 'username' values.
        """
        if 'user' in item:
            nick = item['user']
        elif 'comment' in item:
            nick = item['comment']['user']
        elif 'bot_id' in item:
            nick = item['bot_id']
        else:
            nick = item['username']

        return item['ts'] + nick

    @staticmethod
    def metadata_updated_on(item):
        """Extracts and coverts the update time from a Slack item.

        The timestamp is extracted from 'ts' field and converted
        to a UNIX timestamp.

        :param item: item generated by the backend

        :returns: a UNIX timestamp
        """
        ts = float(item['ts'])

        return ts

    @staticmethod
    def metadata_category(item):
        """Extracts the category from a Slack item.

        This backend only generates one type of item which is
        'message'.
        """
        return CATEGORY_MESSAGE

    @staticmethod
    def parse_channel_info(raw_channel_info):
        """Parse a channel info JSON stream.

        This method parses a JSON stream, containing the information
        from a channel, and returns a dict with the parsed data.

        :param raw_channel_info

        :returns: a dict with the parsed information about a channel
        """
        result = json.loads(raw_channel_info)
        return result['channel']

    @staticmethod
    def parse_history(raw_history):
        """Parse a channel history JSON stream.

        This method parses a JSON stream, containing the history of
        a channel, and returns a list with the parsed data. It also
        returns if there are more messages that are not included on
        this stream.

        :param raw_history: JSON string to parse

        :returns: a tuple with a list of dicts with the parsed messages
            and 'has_more' value
        """
        result = json.loads(raw_history)
        return result['messages'], result['has_more']

    @staticmethod
    def parse_user(raw_user):
        """Parse a user's info JSON stream.

        This method parses a JSON stream, containing the information
        from a user, and returns a dict with the parsed data.

        :param raw_user: JSON string to parse

        :returns: a dict with the parsed user's information
        """
        result = json.loads(raw_user)
        return result['user']

    def _init_client(self, from_archive=False):
        """Init client"""

        return SlackClient(self.api_token, self.max_items, self.archive,
                           from_archive, self.ssl_verify)

    def __get_or_fetch_user(self, user_id):
        if user_id in self._users:
            return self._users[user_id]

        logger.debug("User %s not found on client cache; fetching it", user_id)

        raw_user = self.client.user(user_id)
        user = self.parse_user(raw_user)

        self._users[user_id] = user
        return user


class SlackClientError(BaseError):
    """Raised when an error occurs using the Slack client"""

    message = "%(error)s"


class SlackClient(HttpClient):
    """Slack API client.

    Client for fetching information from the Slack server
    using its REST API.

    :param api_token: key needed to use the API
    :param max_items: maximum number of items per request
    :param archive: an archive to store/read fetched data
    :param from_archive: it tells whether to write/read the archive
    :param ssl_verify: enable/disable SSL verification
    """
    URL = urijoin(SLACK_URL, 'api', '%(resource)s')

    AUTHORIZATION_HEADER = 'Authorization'
    RCONVERSATION_MEMBERS = 'conversations.members'
    RCONVERSATION_INFO = 'conversations.info'
    RCONVERSATION_HISTORY = 'conversations.history'
    RUSER_INFO = 'users.info'

    PCHANNEL = 'channel'
    PCOUNT = 'count'
    POLDEST = 'oldest'
    PLATEST = 'latest'
    PTOKEN = 'token'
    PUSER = 'user'

    def __init__(self, api_token, max_items=MAX_ITEMS, archive=None, from_archive=False, ssl_verify=True):
        super().__init__(SLACK_URL, archive=archive, from_archive=from_archive, ssl_verify=ssl_verify)
        self.api_token = api_token
        self.max_items = max_items

    def conversation_members(self, conversation):
        """Fetch the number of members in a conversation, which is a supertype for public and
        private ones, DM and group DM.

        :param conversation: the ID of the conversation
        """
        members = 0

        resource = self.RCONVERSATION_MEMBERS

        params = {
            self.PCHANNEL: conversation,
        }

        raw_response = self._fetch(resource, params)
        response = json.loads(raw_response)

        members += len(response["members"])
        while 'next_cursor' in response['response_metadata'] and response['response_metadata']['next_cursor']:
            params['cursor'] = response['response_metadata']['next_cursor']
            raw_response = self._fetch(resource, params)
            response = json.loads(raw_response)
            members += len(response["members"])

        return members

    def channel_info(self, channel):
        """Fetch information about a channel."""

        resource = self.RCONVERSATION_INFO

        params = {
            self.PCHANNEL: channel,
        }

        response = self._fetch(resource, params)

        return response

    def history(self, channel, oldest=None, latest=None):
        """Fetch the history of a channel."""

        resource = self.RCONVERSATION_HISTORY

        params = {
            self.PCHANNEL: channel,
            self.PCOUNT: self.max_items
        }

        if oldest is not None:
            formatted_oldest = self.__format_timestamp(oldest, subtract=True)
            params[self.POLDEST] = formatted_oldest
        if latest is not None:
            formatted_latest = self.__format_timestamp(latest)
            params[self.PLATEST] = formatted_latest

        response = self._fetch(resource, params)

        return response

    def user(self, user_id):
        """Fetch user info."""

        resource = self.RUSER_INFO

        params = {
            self.PUSER: user_id
        }

        response = self._fetch(resource, params)

        return response

    @staticmethod
    def sanitize_for_archive(url, headers, payload):
        """Sanitize payload of a HTTP request by removing the token information
        before storing/retrieving archived items

        :param: url: HTTP url request
        :param: headers: HTTP headers request
        :param: payload: HTTP payload request

        :returns url, headers and the sanitized payload
        """
        if SlackClient.AUTHORIZATION_HEADER in headers:
            headers.pop(SlackClient.AUTHORIZATION_HEADER)

        return url, headers, payload

    def _fetch(self, resource, params):
        """Fetch a resource.

        :param resource: resource to get
        :param params: dict with the HTTP parameters needed to get
            the given resource
        """
        url = self.URL % {'resource': resource}
        headers = {
            self.AUTHORIZATION_HEADER: 'Bearer {}'.format(self.api_token)
        }

        logger.debug("Slack client requests: %s params: %s",
                     resource, str(params))

        r = self.fetch(url, payload=params, headers=headers)

        # Check for possible API errors
        result = r.json()

        if not result['ok']:
            if result['error'] == 'user_not_found':
                return '{"ok":false,"user":null}'
            raise SlackClientError(error=result['error'])

        return r.text

    def __format_timestamp(self, ts, subtract=False):
        """Handle the timestamp value to be passed to the channels.history API endpoint. In
        particular, two cases are covered:

        - Since the minimum value supported by Slack is 0, the value 0.0 must be converted.
        - Slack does not include in its result the lower limit of the search if it has
          the same date of 'oldest'. To get this messages too, we subtract a low value to
          be sure the dates are not the same. To avoid precision problems it is subtracted
          by five decimals and not by six.

        :param ts: timestamp float value
        :param subtract: if True, `ts` is decreased by 0.00001
        """
        if ts == 0.0:
            return "0"

        processed = ts
        if processed > 0.0 and subtract:
            processed -= .00001

        processed = FLOAT_FORMAT.format(processed)

        return processed


class SlackCommand(BackendCommand):
    """Class to run Slack backend from the command line."""

    BACKEND = Slack

    @classmethod
    def setup_cmd_parser(cls):
        """Returns the Slack argument parser."""

        parser = BackendCommandArgumentParser(cls.BACKEND,
                                              from_date=True,
                                              token_auth=True,
                                              archive=True,
                                              ssl_verify=True)

        # Backend token is required
        action = parser.parser._option_string_actions['--api-token']
        action.required = True

        # Slack options
        group = parser.parser.add_argument_group('Slack arguments')
        group.add_argument('--max-items', dest='max_items',
                           type=int, default=MAX_ITEMS,
                           help="Maximum number of items requested on the same query")

        # Required arguments
        parser.parser.add_argument('channel',
                                   help="Slack channel identifier")

        return parser<|MERGE_RESOLUTION|>--- conflicted
+++ resolved
@@ -61,11 +61,9 @@
     :param archive: archive to store/retrieve items
     :param ssl_verify: enable/disable SSL verification
     """
-<<<<<<< HEAD
-    version = '0.9.2'
-=======
-    version = '0.9.4'
->>>>>>> 8f61f29d
+
+    version = '0.10.0'
+
 
     CATEGORIES = [CATEGORY_MESSAGE]
     EXTRA_SEARCH_FIELDS = {
